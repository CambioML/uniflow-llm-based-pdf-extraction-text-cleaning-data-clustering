--- conflicted
+++ resolved
@@ -9,7 +9,6 @@
 
 [tool.poetry.dependencies]
 python = "^3.10"
-<<<<<<< HEAD
 spacy = "^3.7.0"
 pandas = "2.0.3"
 clean-text = "0.6.0"
@@ -17,9 +16,7 @@
 lmqg = "0.1.1"
 openai = "^0.28.1"
 torch = "^1.12.1"
-=======
 graphviz = "0.20.1"
->>>>>>> 22c773ee
 
 
 [build-system]

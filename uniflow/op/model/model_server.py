"""
All Model Servers including ModelServerFactory, AbsModelServer.
"""

import logging
from typing import Any, Dict, List

from uniflow.op.prompt import PromptTemplate

logger = logging.getLogger(__name__)
logger.setLevel(logging.INFO)
###############################################################################
#                             All Model Servers                               #
###############################################################################


class ModelServerFactory:
    """Model Server Factory."""

    _servers = {}

    @classmethod
    def register(cls, name: str, server_cls: "AbsModelServer") -> None:
        """Register model server.

        Args:
            name (str): Model server name.
            server_cls (AbsModelServer): Model server class.
        """
        cls._servers[name] = server_cls

    @classmethod
    def get(cls, name: str) -> "AbsModelServer":
        """Get model server.

        Args:
            name (str): Model server name.

        Returns:
            AbsModelServer: Model server.

        Raises:
            ValueError: If no model server registered under the name.
        """
        server_cls = cls._servers.get(name)
        if not server_cls:
            raise ValueError(f"No model server registered under '{name}'")
        return server_cls

    @classmethod
    def list(cls):
        """List all registered model servers.

        Returns:
            List[str]: List of registered model server names.
        """
        return list(cls._servers.keys())


class AbsModelServer:
    """Abstract Model Server Class."""

    def __init_subclass__(cls):
        """Register model server.

        This method is called when subclass is created.
        """
        super().__init_subclass__()
        ModelServerFactory.register(cls.__name__, cls)

    def __init__(
        self,
        prompt_template: PromptTemplate,
        model_config: Dict[str, Any],
    ) -> None:
        """Initialize AbsModelServer class.

        Args:
            prompt_template (PromptTemplate): Prompt template.
            model_config (Dict[str, Any]): Model config.
        """
        self._model_config = model_config
        self._example_keys = None
        if (
            prompt_template is not None
            and "few_shot_prompt" in prompt_template.model_fields  # noqa: W503
            and prompt_template.few_shot_prompt  # noqa: W503
        ):
            self._example_keys = list(
                prompt_template.few_shot_prompt[0].model_dump().keys()
            )

    def _preprocess(self, data: str) -> str:
        """Preprocess data.

        Args:
            data (str): Data to preprocess.

        Returns:
            str: Preprocessed data.
        """
        raise NotImplementedError

    def __call__(self, data: str) -> str:
        """Run model.

        Args:
            data (str): Data to run.

        Returns:
            str: Output data.
        """
        raise NotImplementedError

    def _postprocess(self, data: str) -> List[str]:
        """Postprocess data.

        Args:
            data (str): Data to postprocess.

        Returns:
            List[str]: Postprocessed data.
        """
<<<<<<< HEAD
        raise NotImplementedError


class OpenAIModelServer(AbsModelServer):
    """OpenAI Model Server Class."""

    def __init__(
        self, prompt_template: PromptTemplate, model_config: Dict[str, Any]
    ) -> None:
        # import in class level to avoid installing openai package
        from openai import OpenAI  # pylint: disable=import-outside-toplevel

        super().__init__(prompt_template, model_config)
        self._model_config = OpenAIModelConfig(**self._model_config)
        self._client = OpenAI()

    def _preprocess(self, data: List[str]) -> List[str]:
        """Preprocess data.

        Args:
            data (List[str]): Data to preprocess.

        Returns:
            List[str]: Preprocessed data.
        """
        return data

    def _postprocess(self, data: List[str]) -> List[str]:
        """Postprocess data.

        Args:
            data (str): Data to postprocess.

        Returns:
            List[str]: Postprocessed data.
        """
        return [c.message.content for d in data for c in d.choices]

    def _make_api_call(self, data: str) -> str:
        """Helper method to make API call.

        Args:
            data (str): Data to run.

        Returns:
            str: Output data.
        """
        return self._client.chat.completions.create(
            model=self._model_config.model_name,
            messages=[
                {"role": "user", "content": data},
            ],
            n=self._model_config.num_call,
            temperature=self._model_config.temperature,
            response_format=self._model_config.response_format,
        )

    def __call__(self, data: List[str]) -> List[str]:
        """Run model with ThreadPoolExecutor.

        Args:
            data (List[str]): Data to run.

        Returns:
            List[str]: Output data.
        """
        data = self._preprocess(data)

        # Using ThreadPoolExecutor to parallelize API calls
        with ThreadPoolExecutor(max_workers=self._model_config.num_thread) as executor:
            futures = [executor.submit(self._make_api_call, d) for d in data]
            inference_data = [future.result() for future in futures]

        data = self._postprocess(inference_data)
        return data


from concurrent.futures import ThreadPoolExecutor
from typing import Any, Dict, List

import requests


class AzureOpenAIModelServer(AbsModelServer):
    """Azure OpenAI Model Server Class."""

    def __init__(
        self, prompt_template: PromptTemplate, model_config: Dict[str, Any]
    ) -> None:
        # import in class level to avoid installing openai package
        from openai import AzureOpenAI  # pylint: disable=import-outside-toplevel

        super().__init__(prompt_template, model_config)
        self._model_config = AzureOpenAIModelConfig(**self._model_config)

    def _make_api_call(self, data: str) -> str:
        print(f"Making API call with data: {data[:100]}")
        """Helper method to make API call to Azure OpenAI."""
        url = f"{self._model_config.azure_endpoint}/openai/deployments/{self._model_config.azure_deployment_name}/chat/completions?api-version={self._model_config.azure_api_version}"
        headers = {
            "Content-Type": "application/json",
            "api-key": self._model_config.azure_api_key,
        }
        body = {
            "messages": [
                {"role": "user", "content": data},
            ],
            "n": self._model_config.num_call,
            "temperature": self._model_config.temperature,
            "response_format": self._model_config.response_format,
        }
        response = requests.post(url, json=body, headers=headers)
        print(f"Received response: {response.json()}")
        return response.json()

    def __call__(self, data: List[str]) -> List[str]:
        """Run model with ThreadPoolExecutor."""
        with ThreadPoolExecutor(max_workers=self._model_config.num_thread) as executor:
            futures = [executor.submit(self._make_api_call, d) for d in data]
            inference_data = [future.result() for future in futures]

        return [
            d["choices"][0]["message"]["content"]
            for d in inference_data
            if "choices" in d
        ]


class HuggingfaceModelServer(AbsModelServer):
    """Huggingface Model Server Class."""

    PATTERN = r"\[\/?INST\]|<s>|<<SYS>>|\[ASST\]|\[\/ASST\]"

    def __init__(
        self, prompt_template: PromptTemplate, model_config: Dict[str, Any]
    ) -> None:
        # import in class level to avoid installing transformers package
        super().__init__(prompt_template, model_config)
        self._model_config = HuggingfaceModelConfig(**self._model_config)
        if self._model_config.neuron is False:
            try:
                from transformers import (  # pylint: disable=import-outside-toplevel
                    pipeline,
                )
            except ModuleNotFoundError as exc:
                raise ModuleNotFoundError(
                    "Please install transformers to use HuggingfaceModelServer. You can use `pip install transformers` to install it."
                ) from exc
            model, tokenizer = self._get_model()
            # explicitly set batch_size for pipeline
            # for batch inference.
            self._pipeline = pipeline(
                "text-generation",
                model=model,
                tokenizer=tokenizer,
                device_map="auto",
                do_sample=self._model_config.do_sample,
                temperature=self._model_config.temperature,
                num_beams=self._model_config.num_beams,
                max_new_tokens=self._model_config.max_new_tokens,
                num_return_sequences=self._model_config.num_return_sequences,
                repetition_penalty=self._model_config.repetition_penalty,
                eos_token_id=tokenizer.eos_token_id,
                pad_token_id=tokenizer.pad_token_id,
                batch_size=self._model_config.batch_size,
            )
        else:
            if self._model_config.load_in_4bit or self._model_config.load_in_8bit:
                self._model_config.load_in_4bit = False
                self._model_config.load_in_8bit = False
                print(
                    "Neuron model does not support quantized models. load_in_4bit and load_in_8bit are automatically set to False."
                )
            from uniflow.op.model.neuron_utils import (  # pylint: disable=import-outside-toplevel
                Neuron,
            )

            model, tokenizer = Neuron.get_neuron_model(
                self._model_config.model_name, self._model_config.batch_size
            )
            self._pipeline = partial(
                Neuron.neuron_infer, model=model, tokenizer=tokenizer
            )
        self._tokenizer = tokenizer

    def _get_model(self):
        """Get model."""
        from transformers import (  # pylint: disable=import-outside-toplevel
            AutoModelForCausalLM,
            AutoTokenizer,
        )

        tokenizer = AutoTokenizer.from_pretrained(
            self._model_config.model_name,
        )
        tokenizer.pad_token = tokenizer.eos_token
        model = AutoModelForCausalLM.from_pretrained(
            self._model_config.model_name,
            device_map="auto",
            offload_folder="./offload",
            load_in_4bit=self._model_config.load_in_4bit,
            load_in_8bit=self._model_config.load_in_8bit,
        )
        return model, tokenizer

    def _preprocess(self, data: List[str]) -> List[str]:
        """Preprocess data.

        Args:
            data (List[str]): Data to preprocess.

        Returns:
            List[str]: Preprocessed data.
        """
        # add role and content key to data for apply_chat_template
        # as argument
        data = [[{"role": "user", "content": d}] for d in data]
        # if response_start_key is provided (few shot mode), add it with colon after
        # the end of instruction token for better instruction following performance.
        # Below is an example, if you have a QA prompt template like this for 1 shot mode:

        # <s>[INST] "instruction: This is an instruction.\n <-- instruction
        # context: ... <-- few shot context
        # question: ... <-- few shot question
        # answer: ... <-- few shot answer
        # context: ... [/INST] <-- input context with [/INST]
        # question:   <-- response_start_key is added here !!!
        if self._model_config.response_start_key:
            data = [
                self._tokenizer.apply_chat_template(d, tokenize=False)
                + f"\n{self._model_config.response_start_key}: "  # noqa: W503
                for d in data
            ]
        # if response_start_key is not provided, simply add the instruction token
        # using apply_chat_template
        else:
            data = [
                self._tokenizer.apply_chat_template(d, tokenize=False) for d in data
            ]
        return data

    def _postprocess(self, data: List[str]) -> List[str]:
        """Postprocess data.

        Args:
            data (List[str]): Data to postprocess.

        Returns:
            List[str]: Postprocessed data.
        """
        response_list = []
        # clean up instruction token.
        for output_list in data:
            for d in output_list:
                response = re.sub(self.PATTERN, "", d["generated_text"]).strip()
                response_list.append(response)

        # if response_format is json_object, parse the response into json_object.
        if (
            self._model_config.response_format
            and self._model_config.response_format["type"]  # noqa: W503
            == "json_object"  # noqa: W503
        ):
            # if example_keys (through few shot prompt) are provided,
            # parse the response into json_object.
            if self._example_keys:
                keywords = [f"{example_key}:" for example_key in self._example_keys]
                pattern = "|".join(map(re.escape, keywords))
                json_response_list = []
                for response in response_list:
                    segments = [
                        segment.strip() for segment in re.split(pattern, response)
                    ]
                    offset = len(segments) - len(self._example_keys)
                    result_dict = {
                        key: value
                        for key, value in zip(self._example_keys, segments[offset:])
                    }

                    json_response_list.append(result_dict)
                    response_list = json_response_list
            else:
                # if example_keys are not provided, simply return the raw response
                # even if response_format is json_object. This is because without
                # few shot prompt, model is not stable to generate parsed response
                # into json_object.
                logging.info(
                    "No example keys found in the prompt template. Returning the raw response without json_object format."
                )

        return response_list

    def __call__(self, data: List[str]) -> List[str]:
        """Run model.

        Args:
            data (List[str]): Data to run.

        Returns:
            List[str]: Output data.
        """
        data = self._preprocess(data)
        data = self._pipeline(data)
        data = self._postprocess(data)
        return data


class LMQGModelServer(AbsModelServer):
    """Huggingface Model Server Class."""

    def __init__(
        self, prompt_template: PromptTemplate, model_config: Dict[str, Any]
    ) -> None:
        # import in class level to avoid installing transformers package
        from lmqg import TransformersQG  # pylint: disable=import-outside-toplevel

        super().__init__(prompt_template, model_config)
        self._model_config = LMQGModelConfig(**self._model_config)

        self._model = TransformersQG(
            model=self._model_config.model_name, max_length=1024
        )

    def _preprocess(self, data: List[str]) -> List[str]:
        """Preprocess data.

        Args:
            data (List[str]): Data to preprocess.

        Returns:
            List[str]: Preprocessed data.
        """
        return data

    def _postprocess(self, data: List[str]) -> List[str]:
        """Postprocess data.

        Args:
            data (List[str]): Data to postprocess.

        Returns:
            List[str]: Postprocessed data.
        """
        return data

    def __call__(self, data: List[str]) -> List[str]:
        """Run model.

        Args:
            data (List[str]): Data to run.

        Returns:
            List[str]: Output data.
        """
        data = self._preprocess(data)
        data = self._model.generate_qa(data)
        data = self._postprocess(data)
        return data


class NougatModelServer(AbsModelServer):
    """Nougat Model Server Class."""

    def __init__(
        self, prompt_template: PromptTemplate, model_config: Dict[str, Any]
    ) -> None:
        # import in class level to avoid installing nougat package
        try:
            import torch
            from transformers import NougatProcessor, VisionEncoderDecoderModel
        except ModuleNotFoundError as exc:
            raise ModuleNotFoundError(
                "Please install nougat to use NougatModelServer. You can use `pip install transformers` to install it."
            ) from exc

        super().__init__(prompt_template, model_config)
        self._model_config = NougatModelConfig(**self._model_config)
        self.dtype = torch.bfloat16 if torch.cuda.is_bf16_supported() else torch.float16
        self.processor = NougatProcessor.from_pretrained(
            self._model_config.model_name, torch_dtype=self.dtype
        )
        self.model = VisionEncoderDecoderModel.from_pretrained(
            self._model_config.model_name, torch_dtype=self.dtype
        )
        self.device = "cuda" if torch.cuda.is_available() else "cpu"
        self.model.to(self.device)
        self.model = self.model.eval()

    def _preprocess(self, data: str) -> List[str]:
        """Preprocess data.

        Args:
            data (List[str]): Data to preprocess.

        Returns:
            List[str]: Preprocessed data.
        """
        return data

    def _postprocess(self, data: List[str]) -> List[str]:
        """Postprocess data.

        Args:
            data (List[str]): Data to postprocess.

        Returns:
            List[str]: Postprocessed data.
        """
        return [d["generated_text"] for output_list in data for d in output_list]

    def __call__(self, data: List[str]) -> List[str]:
        """Run model.

        Args:
            data (List[str]): Data to run.

        Returns:
            List[str]: Output data.
        """

        import pypdfium2
        from PIL import Image

        outs = []
        for pdf in data:
            pdf = pypdfium2.PdfDocument(pdf)
            pages = range(len(pdf))
            renderer = pdf.render(
                pypdfium2.PdfBitmap.to_pil,
                page_indices=pages,
                scale=96 / 72,
            )
            images = []
            for i, image in zip(pages, renderer):
                images.append(image)
            predictions = []
            for start_idx in range(0, len(images), self._model_config.batch_size):
                batch = images[start_idx : start_idx + self._model_config.batch_size]
                pixel_values = (
                    self.processor(batch, return_tensors="pt")
                    .to(self.dtype)
                    .pixel_values
                )
                outputs = self.model.generate(
                    pixel_values.to(self.device),
                    min_length=1,
                    max_new_tokens=3584,
                    use_cache=True,
                    pad_token_id=self.processor.tokenizer.pad_token_id,
                    eos_token_id=self.processor.tokenizer.eos_token_id,
                    do_sample=False,
                    bad_words_ids=[[self.processor.tokenizer.unk_token_id]],
                )
                sequence = self.processor.batch_decode(
                    outputs, skip_special_tokens=True
                )  # [0]
                sequence = self.processor.post_process_generation(
                    sequence, fix_markdown=False
                )
                predictions.extend(sequence)
            out = "\n\n".join(predictions).strip()
            out = re.sub(r"\n{3,}", "\n\n", out).strip()
            outs.append(out)
        return outs


class AWSBaseModelServer(AbsModelServer):
    """AWS Base Model Server Class."""

    def __init__(
        self, prompt_template: PromptTemplate, model_config: Dict[str, Any]
    ) -> None:
        try:
            # import in class level to avoid installing boto3
            import boto3

            super().__init__(prompt_template, model_config)

            # If user specifies profile in model config, use that profile
            if "aws_profile" in model_config:
                aws_profile = model_config.get("aws_profile", "default")
                self._session = boto3.Session(profile_name=aws_profile)
            # Otherwise if the user specifies credentials directly in the model config, use those credentials
            elif model_config.get("aws_access_key_id") and model_config.get(
                "aws_secret_access_key"
            ):
                self._session = boto3.Session(
                    aws_access_key_id=model_config.get("aws_access_key_id"),
                    aws_secret_access_key=model_config.get("aws_secret_access_key"),
                    aws_session_token=model_config.get("aws_session_token"),
                )
                warnings.warn(
                    "Using AWS credentials directly in the model config is not recommended. "
                    "Please use a profile instead."
                )
            else:
                self._session = boto3.Session(profile_name="default")
                warnings.warn(
                    "Using default profile to create the session. "
                    "Please pass the profile name in the model config."
                )

            self.aws_region = model_config.get("aws_region", None)

        except ImportError as exc:
            raise ModuleNotFoundError(
                "Failed to import the 'boto3' Python package. "
                "Please install it by running `pip install boto3`."
            ) from exc
        except Exception as e:
            raise ValueError(
                "Failed to load credentials for authenticating with the AWS client. "
                "Please ensure that the specified profile name contains valid credentials."
            ) from e

    def _preprocess(self, data: List[str]) -> List[str]:
        """Preprocess data.

        Args:
            data (List[str]): Data to preprocess.

        Returns:
            List[str]: Preprocessed data.
        """
        return data

    def _postprocess(self, data: List[str]) -> List[str]:
        """Postprocess data.

        Args:
            data (str): Data to postprocess.

        Returns:
            List[str]: Postprocessed data.
        """
        return data

    def enforce_stop_tokens(self, text: str, stop: List[str]) -> str:
        """Cut off the text as soon as any stop words occur."""
        return re.split("|".join(stop), text, maxsplit=1)[0]

    @abc.abstractmethod
    def prepare_input(
        self, provider: str, prompt: str, model_kwargs: Dict[str, Any]
    ) -> Dict[str, Any]:
        """
        Prepare the input for the model.
        """
        raise NotImplementedError

    @abc.abstractmethod
    def prepare_output(self, provider: str, response: Any) -> str:
        """
        Prepares the output based on the provider and response.
        """
        raise NotImplementedError

    @abc.abstractmethod
    def __call__(self, data: List[str]) -> List[str]:
        """
        Run model.
        """
        raise NotImplementedError


class BedrockModelServer(AWSBaseModelServer):
    """Bedrock Model Server Class.

    The AWS client authenticates by automatically loading credentials as per the methods outlined here:
    https://boto3.amazonaws.com/v1/documentation/api/latest/guide/credentials.html

    If you wish to use a specific credential profile, please provide the profile name from your ~/.aws/credentials file.

    Make sure that the credentials or roles in use have the necessary policies for Bedrock service access.

    Additionally, it is important to verify that your boto3 version supports the Bedrock runtime.
    """

    def __init__(
        self, prompt_template: PromptTemplate, model_config: Dict[str, Any]
    ) -> None:
        super().__init__(prompt_template, model_config)
        self._model_config = BedrockModelConfig(**self._model_config)
        self._client = self._session.client(
            "bedrock-runtime", region_name=self.aws_region
        )

    def _get_provider(self) -> str:
        return self._model_config.model_name.split(".")[0]

    def prepare_input(
        self, provider: str, prompt: str, model_kwargs: Dict[str, Any]
    ) -> Dict[str, Any]:
        """
        Prepare the input for the model based on the provider.

        Args:
            provider (str): The provider of the model.
            prompt (str): The input prompt.
            model_kwargs (Dict[str, Any]): Additional model arguments.

        Returns:
            Dict[str, Any]: The prepared input for the model.
        """

        def prepare_anthropic_input(
            prompt: str, model_kwargs: Dict[str, Any]
        ) -> Dict[str, Any]:
            input_body = {
                **model_kwargs,
                "prompt": f"\n\nHuman: {prompt}\n\nAssistant: ",
            }
            if "max_tokens_to_sample" not in input_body:
                input_body["max_tokens_to_sample"] = 256
            return input_body

        def prepare_ai21_cohere_meta_input(
            prompt: str, model_kwargs: Dict[str, Any]
        ) -> Dict[str, Any]:
            return {**model_kwargs, "prompt": prompt}

        def prepare_amazon_input(
            prompt: str, model_kwargs: Dict[str, Any]
        ) -> Dict[str, Any]:
            return {"inputText": prompt, "textGenerationConfig": {**model_kwargs}}

        def prepare_default_input(
            prompt: str, model_kwargs: Dict[str, Any]
        ) -> Dict[str, Any]:
            return {"inputText": prompt}

        provider_input_preparation = {
            "anthropic": prepare_anthropic_input,
            "ai21": prepare_ai21_cohere_meta_input,
            "cohere": prepare_ai21_cohere_meta_input,
            "meta": prepare_ai21_cohere_meta_input,
            "amazon": prepare_amazon_input,
        }

        prepare_input_for_provider = provider_input_preparation.get(
            provider, prepare_default_input
        )
        return prepare_input_for_provider(prompt, model_kwargs)

    def prepare_output(self, provider: str, response: Any) -> str:
        """
        Prepares the output based on the provider and response.

        Args:
            provider (str): The provider of the response.
            response (Any): The response object.

        Returns:
            str: The prepared output.

        Raises:
            None
        """

        def prepare_anthropic_output(response: Any) -> str:
            response_body = json.loads(response.get("body").read().decode())
            return response_body.get("completion")

        def prepare_ai21_output(response: Any) -> str:
            response_body = json.loads(response.get("body").read())
            return response_body.get("completions")[0].get("data").get("text")

        def prepare_cohere_output(response: Any) -> str:
            response_body = json.loads(response.get("body").read())
            return response_body.get("generations")[0].get("text")

        def prepare_meta_output(response: Any) -> str:
            response_body = json.loads(response.get("body").read())
            return response_body.get("generation")

        def prepare_default_output(response: Any) -> str:
            response_body = json.loads(response.get("body").read())
            return response_body.get("results")[0].get("outputText")

        provider_output_preparation = {
            "anthropic": prepare_anthropic_output,
            "ai21": prepare_ai21_output,
            "cohere": prepare_cohere_output,
            "meta": prepare_meta_output,
        }

        prepare_output_for_provider = provider_output_preparation.get(
            provider, prepare_default_output
        )
        return prepare_output_for_provider(response)

    def invoke_bedrock_model(
        self,
        prompt: str,
        stop: Optional[List[str]] = None,
        **kwargs: Any,
    ) -> str:
        """
        Invokes the bedrock model with the given prompt and optional stop tokens.

        Args:
            prompt (str): The input prompt for the model.
            stop (Optional[List[str]]): List of stop tokens to indicate the end of the generated text.
            **kwargs: Additional keyword arguments to be passed to the model. Please refer to
            https://docs.aws.amazon.com/bedrock/latest/userguide/model-parameters.html for more details.

        Returns:
            str: The generated text from the bedrock model.

        Raises:
            ValueError: If there is an error raised by the bedrock service.
        """
        provider = self._get_provider()
        _model_kwargs = self._model_config.model_kwargs or {}
        params = {**_model_kwargs, **kwargs}

        # Combine the prompt and model parameters into a single input body
        input_body = self.prepare_input(provider, prompt, params)
        body = json.dumps(input_body)
        accept = "application/json"
        contentType = "application/json"

        # Invoke the model
        try:
            response = self._client.invoke_model(
                body=body,
                modelId=self._model_config.model_name,
                accept=accept,
                contentType=contentType,
            )
        except Exception as e:
            raise ValueError(f"Error raised by bedrock service: {e}") from e

        # Perform post-processing on the response
        text = self.prepare_output(provider, response)

        if stop is not None:
            text = self.enforce_stop_tokens(text, stop)

        return text

    def __call__(self, data: List[str]) -> List[str]:
        """Run model.

        Current bedrock batch inference is implemented by creating asynchronous jobs.
        At present, we are not temporarily using Batch Inference.
        Reference: https://docs.aws.amazon.com/bedrock/latest/userguide/batch-inference-create.html

        Args:
            data List[str]: Data to run.

        Returns:
            str: Output data.
        """
        data = self._preprocess(data)
        inference_data = []
        for d in data:
            inference_data.append(self.invoke_bedrock_model(prompt=d))
        data = self._postprocess(inference_data)
        return data


class SageMakerModelServer(AWSBaseModelServer):
    """
    SageMaker Model Server Class.

    The AWS client authenticates by automatically loading credentials as per the methods outlined here:
    https://boto3.amazonaws.com/v1/documentation/api/latest/guide/credentials.html

    If you wish to use a specific credential profile, please provide the profile name from your ~/.aws/credentials file.

    Make sure that the credentials or roles in use have the necessary policies for SageMaker service access.
    """

    def __init__(
        self, prompt_template: PromptTemplate, model_config: Dict[str, Any]
    ) -> None:
        super().__init__(prompt_template, model_config)
        self._model_config = SageMakerModelConfig(**self._model_config)
        self._client = self._session.client(
            "sagemaker-runtime", region_name=self.aws_region
        )

    def prepare_input(
        self, model_type: str, prompt: str, model_kwargs: Dict[str, Any]
    ) -> Dict[str, Any]:
        """
        Prepare the input for the model based on the model_type.

        Args:
            model_type (str): The type of the model.
            prompt (str): The input prompt.
            model_kwargs (Dict[str, Any]): Additional model arguments.

        Returns:
            Dict[str, Any]: The prepared input for the model.
        """

        def prepare_falcon_input(
            prompt: str, model_kwargs: Dict[str, Any]
        ) -> Dict[str, Any]:
            input_body = {
                "inputs": f"{prompt}",
                "parameters": model_kwargs,
            }
            return input_body

        def prepare_mistral_input(
            prompt: str, model_kwargs: Dict[str, Any]
        ) -> Dict[str, Any]:
            input_body = {"inputs": prompt, "parameters": model_kwargs}
            return input_body

        model_input_preparation = {
            "falcon": prepare_falcon_input,
            "mistral": prepare_mistral_input,
        }

        prepare_input_for_model = model_input_preparation.get(
            model_type, prepare_mistral_input
        )
        return prepare_input_for_model(prompt, model_kwargs)

    def prepare_output(self, model_type: str, response: Any) -> str:
        """
        Prepares the output based on the model_type and response.

        Args:
            model_type (str): The model_type of the response.
            response (Any): The response object.

        Returns:
            str: The prepared output.

        Raises:
            None
        """

        def prepare_falcon_output(response: Any) -> str:
            response_body = json.loads(response.get("Body").read())
            return response_body[0].get("generated_text")

        def prepare_mistral_output(response: Any) -> str:
            response_body = json.loads(response.get("Body").read())
            return response_body.get("outputs")

        model_output_preparation = {
            "falcon": prepare_falcon_output,
            "mistral": prepare_mistral_output,
        }

        prepare_output_for_model = model_output_preparation.get(
            model_type, prepare_mistral_output
        )
        return prepare_output_for_model(response)

    def invoke_sagemaker_model(
        self,
        prompt: str,
        stop: Optional[List[str]] = None,
        **kwargs: Any,
    ) -> str:
        """
        Invokes the sagemaker model with the given prompt and optional stop tokens.

        Args:
            prompt (str): The input prompt for the model.
            stop (Optional[List[str]]): List of stop tokens to indicate the end of the generated text.
            **kwargs: Additional keyword arguments to be passed to the model.

        Returns:
            str: The generated text from the sagemaker model.

        Raises:
            ValueError: If there is an error raised by the Amazon Sagemaker service.
        """
        model_type = self._model_config.model_type
        _model_kwargs = self._model_config.model_kwargs or {}
        params = {**_model_kwargs, **kwargs}

        # Combine the prompt and model parameters into a single input body
        input_body = self.prepare_input(model_type, prompt, params)
        body = json.dumps(input_body)
        accept = "application/json"
        content_type = "application/json"

        # Invoke the model
        try:
            response = self._client.invoke_endpoint(
                EndpointName=self._model_config.endpoint_name,
                Body=body,
                ContentType=content_type,
                Accept=accept,
            )
        except Exception as e:
            raise ValueError(f"Error raised by sagemaker service: {e}") from e

        # Perform post-processing on the response
        text = self.prepare_output(model_type, response)

        if stop is not None:
            text = self.enforce_stop_tokens(text, stop)

        return text

    def __call__(self, data: List[str]) -> List[str]:
        """Run model.

        Args:
            data List[str]: Data to run.

        Returns:
            str: Output data.
        """
        data = self._preprocess(data)
        inference_data = []
        for d in data:
            inference_data.append(self.invoke_sagemaker_model(prompt=d))
        data = self._postprocess(inference_data)
        return data


class LayoutModelServer(AbsModelServer):
    """Layout Model Server Class."""

    def __init__(
        self, prompt_template: PromptTemplate, model_config: Dict[str, Any]
    ) -> None:
        super().__init__(prompt_template, model_config)
        self._model_config = LayoutModelConfig(**self._model_config)
        try:
            import easyocr  # pylint: disable=import-outside-toplevel

            self.reader = easyocr.Reader(self._model_config.ocr_lang)
        except ModuleNotFoundError as exc:
            raise ModuleNotFoundError(
                "Please install easyocr to use LayoutModelServer. You can use `pip install easyocr` to install it."
            ) from exc
        from .layout_utils import (  # pylint: disable=import-outside-toplevel
            LayoutPredictor,
        )

        self.layout_predictor = LayoutPredictor(
            self._model_config.model_name, self._model_config.model_file
        )

    def _preprocess(self, data: str) -> List[str]:
        """Preprocess data.

        Args:
            data (List[str]): Data to preprocess.

        Returns:
            List[str]: Preprocessed data.
        """
        return data

    def _postprocess(self, data: List[str]) -> List[str]:
        """Postprocess data.

        Args:
            data (List[str]): Data to postprocess.

        Returns:
            List[str]: Postprocessed data.
        """
        return [d["generated_text"] for output_list in data for d in output_list]

    def __call__(self, data: List[str]) -> List[str]:
        """Run model.

        Args:
            data (List[str]): Data to run.

        Returns:
            List[str]: Output data.
        """
        import cv2  # pylint: disable=import-outside-toplevel
        import numpy as np  # pylint: disable=import-outside-toplevel

        from uniflow.op.model.layout_utils import (  # pylint: disable=import-outside-toplevel
            XYCut,
        )

        outs = []
        for img in data:
            img = cv2.imread(img)
            ori_im = img.copy()
            h, w, _ = img.shape
            layout_res = self.layout_predictor(img)
            res_list = []
            for region in layout_res:
                res = ""
                if region["bbox"] is not None:
                    x1, y1, x2, y2 = region["bbox"]
                    x1, y1, x2, y2 = int(x1), int(y1), int(x2), int(y2)
                    roi_img = ori_im[y1:y2, x1:x2, :]
                else:
                    x1, y1, x2, y2 = 0, 0, w, h
                    roi_img = ori_im
                wht_im = np.ones(ori_im.shape, dtype=ori_im.dtype)

                wht_im[y1:y2, x1:x2, :] = roi_img
                result = self.reader.readtext(wht_im)
                if len(result) == 0:
                    continue
                filter_boxes, filter_rec_res, scores = zip(*result)
                res = []
                for box, rec_res, score in zip(filter_boxes, filter_rec_res, scores):
                    rec_str = rec_res
                    rec_conf = score
                    res.append(
                        {
                            "text": rec_str,
                            "confidence": float(rec_conf),
                            "text_region": box,
                        }
                    )
                res_list.append(
                    {
                        "type": region["type"].lower(),
                        "bbox": [x1, y1, x2, y2],
                        "img": roi_img,
                        "res": res,
                    }
                )
            res = []
            boxes = [res["bbox"] for res in res_list]
            XYCut.recursive_xy_cut(
                np.asarray(boxes).astype(int), np.arange(len(boxes)), res
            )
            sorted_res_list = [res_list[idx] for idx in res]
            final_md = ""
            for _, region in enumerate(sorted_res_list):
                if len(region["res"]) == 0:
                    continue
                if region["type"] in ("title", "page-header", "section-header"):
                    final_md += (
                        "## "
                        + " ".join([text["text"] for text in region["res"]])
                        + "\n\n"
                    )
                elif region["type"] in (
                    "picture",
                    "footnote",
                    "formula",
                    "list-item",
                    "text",
                    "caption",
                    "page-footer",
                    "table",
                ):
                    final_md += (
                        " ".join([text["text"] for text in region["res"]]) + "\n\n"
                    )
                else:
                    print(region["type"])
            out = re.sub(r"\n{3,}", "\n\n", final_md.strip()).strip()
            outs.append(out)
        return outs
=======
        raise NotImplementedError
>>>>>>> 44f9325e
<|MERGE_RESOLUTION|>--- conflicted
+++ resolved
@@ -121,7 +121,6 @@
         Returns:
             List[str]: Postprocessed data.
         """
-<<<<<<< HEAD
         raise NotImplementedError
 
 
@@ -1181,7 +1180,4 @@
                     print(region["type"])
             out = re.sub(r"\n{3,}", "\n\n", final_md.strip()).strip()
             outs.append(out)
-        return outs
-=======
-        raise NotImplementedError
->>>>>>> 44f9325e
+        return outs
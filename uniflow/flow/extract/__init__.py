"""Model __init__ Module."""

# this register all possible model server into ModelServerFactory through
# ModelServerFactory.register(cls.__name__, cls) in AbsModelServer
# __init_subclass__

from uniflow.flow.extract.extract_image_flow import ExtractImageFlow  # noqa: F401, F403
from uniflow.flow.extract.extract_ipynb_flow import ExtractIpynbFlow  # noqa: F401;
from uniflow.flow.extract.extract_md_flow import ExtractMarkdownFlow  # noqa: F401;
from uniflow.flow.extract.extract_pdf_flow import ExtractPDFFlow  # noqa: F401;
from uniflow.flow.extract.extract_txt_flow import ExtractTxtFlow  # noqa: F401, F403
from uniflow.flow.extract.extract_html_flow import ExtractHTMLFlow  # noqa: F401;

__all__ = [
    "ExtractIpynbFlow",
    "ExtractMarkdownFlow",
    "ExtractPDFFlow",
    "ExtractTxtFlow",
<<<<<<< HEAD
    "ExtractHTMLFlow",
=======
    "ExtractImageFlow",
>>>>>>> 71bc21aa
]<|MERGE_RESOLUTION|>--- conflicted
+++ resolved
@@ -16,9 +16,6 @@
     "ExtractMarkdownFlow",
     "ExtractPDFFlow",
     "ExtractTxtFlow",
-<<<<<<< HEAD
+    "ExtractImageFlow",
     "ExtractHTMLFlow",
-=======
-    "ExtractImageFlow",
->>>>>>> 71bc21aa
 ]
{
 "cells": [
  {
   "cell_type": "markdown",
   "metadata": {},
   "source": [
    "# Notebook for ModelFlow \n",
    "\n",
    "In this example, we will show you how to generate question-answers (QAs) from give text strings using OpenAI's models via uniflow's [ModelFlow](https://github.com/CambioML/uniflow/blob/main/uniflow/flow/model_flow.py#L11).\n",
    "\n",
    "### Before running the code\n",
    "\n",
    "You will need to `uniflow` conda environment to run this notebook. You can set up the environment following the instruction: https://github.com/CambioML/uniflow/tree/main#installation.\n",
    "\n",
    "Next, you will need a valid [OpenAI API key](https://platform.openai.com/api-keys) to run the code. Once you have the key, set it as the environment variable `OPENAI_API_KEY` within a `.env` file in the root directory of this repository. For more details, see this [instruction](https://github.com/CambioML/uniflow/tree/main#api-keys)\n",
    "\n",
    "### Update system path"
   ]
  },
  {
   "cell_type": "code",
   "execution_count": 1,
   "metadata": {},
   "outputs": [],
   "source": [
    "%reload_ext autoreload\n",
    "%autoreload 2\n",
    "\n",
    "import sys\n",
    "\n",
    "sys.path.append(\".\")\n",
    "sys.path.append(\"..\")\n",
    "sys.path.append(\"../..\")"
   ]
  },
  {
   "cell_type": "markdown",
   "metadata": {},
   "source": [
    "## Import dependency"
   ]
  },
  {
   "cell_type": "code",
   "execution_count": 2,
   "metadata": {},
   "outputs": [
    {
     "name": "stderr",
     "output_type": "stream",
     "text": [
      "/Users/joseortiz/anaconda3/envs/uniflow/lib/python3.10/site-packages/tqdm/auto.py:21: TqdmWarning: IProgress not found. Please update jupyter and ipywidgets. See https://ipywidgets.readthedocs.io/en/stable/user_install.html\n",
      "  from .autonotebook import tqdm as notebook_tqdm\n"
     ]
    },
    {
     "data": {
      "text/plain": [
       "True"
      ]
     },
     "execution_count": 2,
     "metadata": {},
     "output_type": "execute_result"
    }
   ],
   "source": [
    "from dotenv import load_dotenv\n",
    "from IPython.display import display\n",
    "\n",
    "from uniflow.model.client import Client\n",
    "from uniflow.model.flow.flow_factory import FlowFactory\n",
    "from uniflow.config import Config\n",
    "from uniflow.model.config import OpenAIModelConfig\n",
    "from uniflow.viz import Viz\n",
    "from uniflow.schema import Context\n",
    "\n",
    "load_dotenv()"
   ]
  },
  {
   "cell_type": "markdown",
   "metadata": {},
   "source": [
    "### Display the different flows"
   ]
  },
  {
   "cell_type": "code",
   "execution_count": 3,
   "metadata": {},
   "outputs": [
    {
     "data": {
      "text/plain": [
<<<<<<< HEAD
       "['BaseModelFlow', 'OpenAIModelFlow', 'HuggingFaceModelFlow', 'LMQGModelFlow']"
=======
       "['LinearFlow',\n",
       " 'ModelFlow',\n",
       " 'JsonModelFlow',\n",
       " 'HuggingFaceModelFlow',\n",
       " 'LMQGModelFlow']"
>>>>>>> 29e582af
      ]
     },
     "execution_count": 3,
     "metadata": {},
     "output_type": "execute_result"
    }
   ],
   "source": [
    "FlowFactory.list()"
   ]
  },
  {
   "cell_type": "markdown",
   "metadata": {},
   "source": [
    "### Prepare Sample Prompts\n",
    "Here, we will use the following sample prompts from which to generate QAs."
   ]
  },
  {
   "cell_type": "code",
   "execution_count": 1,
   "metadata": {},
   "outputs": [],
   "source": [
    "raw_context_input = [\n",
    "    \"It was a sunny day and the sky color is blue.\",\n",
    "    \"My name is Bobby and I am a talent software engineer working on AI/ML\",\n",
    "]"
   ]
  },
  {
   "cell_type": "markdown",
   "metadata": {},
   "source": [
    "Next, for the given raw text strings `raw_context_input` above, we convert them to the `Context` class to be processed by `uniflow`."
<<<<<<< HEAD
=======
   ]
  },
  {
   "cell_type": "code",
   "execution_count": null,
   "metadata": {},
   "outputs": [],
   "source": [
    "\n",
    "data = [\n",
    "    Context(context=c)\n",
    "    for c in raw_context_input\n",
    "]"
   ]
  },
  {
   "cell_type": "markdown",
   "metadata": {},
   "source": [
    "### Use LLM to generate data\n",
    "In this example, we use the base `Config` defaults with the [OpenAIModelConfig](https://github.com/CambioML/uniflow/blob/main/uniflow/model/config.py#L17) to generate questions and answers."
>>>>>>> 29e582af
   ]
  },
  {
   "cell_type": "code",
   "execution_count": 5,
   "metadata": {},
   "outputs": [],
   "source": [
    "\n",
    "data = [\n",
    "    Context(context=c)\n",
    "    for c in raw_context_input\n",
    "]"
   ]
  },
  {
   "cell_type": "markdown",
   "metadata": {},
   "source": [
    "### Use LLM to generate data\n",
    "In this example, we use the base `Config` defaults with the [OpenAIModelConfig](https://github.com/CambioML/uniflow/blob/main/uniflow/model/config.py#L17) to generate questions and answers."
   ]
  },
  {
   "cell_type": "code",
   "execution_count": 6,
   "metadata": {},
   "outputs": [],
   "source": [
    "config = Config(model_config=OpenAIModelConfig())\n",
    "client = Client(config)"
   ]
  },
  {
   "cell_type": "markdown",
   "metadata": {},
   "source": [
    "Now we call the `run` method on the `client` object to execute the question-answer generation operation on the data shown above."
   ]
  },
  {
   "cell_type": "code",
<<<<<<< HEAD
   "execution_count": 7,
=======
   "execution_count": 6,
>>>>>>> 29e582af
   "metadata": {},
   "outputs": [
    {
     "name": "stderr",
     "output_type": "stream",
     "text": [
<<<<<<< HEAD
      "100%|██████████| 2/2 [00:01<00:00,  1.25it/s]\n"
=======
      "100%|██████████| 2/2 [00:02<00:00,  1.04s/it]\n"
>>>>>>> 29e582af
     ]
    }
   ],
   "source": [
    "output = client.run(data)"
   ]
  },
  {
   "cell_type": "markdown",
   "metadata": {},
   "source": [
    "### View the output\n",
    "\n",
    "Let's take a look of the generated output."
   ]
  },
  {
   "cell_type": "code",
<<<<<<< HEAD
   "execution_count": 8,
=======
   "execution_count": 7,
>>>>>>> 29e582af
   "metadata": {},
   "outputs": [
    {
     "data": {
      "text/plain": [
<<<<<<< HEAD
       "{'response': ['question: What was the weather like on the sunny day?\\nanswer: sunny.'],\n",
       " 'error': 'No errors.'}"
      ]
     },
     "execution_count": 8,
=======
       "{'response': ['question: What was the weather like?\\nanswer: sunny.'],\n",
       " 'error': 'No errors.'}"
      ]
     },
     "execution_count": 7,
>>>>>>> 29e582af
     "metadata": {},
     "output_type": "execute_result"
    }
   ],
   "source": [
    "output[0]['output'][0]"
   ]
  },
  {
   "cell_type": "markdown",
   "metadata": {},
   "source": [
    "### Plot model flow graph\n",
    "Here, we visualize the model flow graph for the `ModelFlow`."
   ]
  },
  {
   "cell_type": "code",
<<<<<<< HEAD
   "execution_count": 9,
=======
   "execution_count": 8,
>>>>>>> 29e582af
   "metadata": {},
   "outputs": [],
   "source": [
    "graph = Viz.to_digraph(output[0]['root'])"
   ]
  },
  {
   "cell_type": "code",
<<<<<<< HEAD
   "execution_count": 10,
=======
   "execution_count": 9,
>>>>>>> 29e582af
   "metadata": {},
   "outputs": [
    {
     "data": {
      "image/svg+xml": [
       "<?xml version=\"1.0\" encoding=\"UTF-8\" standalone=\"no\"?>\n",
       "<!DOCTYPE svg PUBLIC \"-//W3C//DTD SVG 1.1//EN\"\n",
       " \"http://www.w3.org/Graphics/SVG/1.1/DTD/svg11.dtd\">\n",
       "<!-- Generated by graphviz version 9.0.0 (20230911.1827)\n",
       " -->\n",
       "<!-- Pages: 1 -->\n",
       "<svg width=\"193pt\" height=\"116pt\"\n",
       " viewBox=\"0.00 0.00 192.59 116.00\" xmlns=\"http://www.w3.org/2000/svg\" xmlns:xlink=\"http://www.w3.org/1999/xlink\">\n",
       "<g id=\"graph0\" class=\"graph\" transform=\"scale(1 1) rotate(0) translate(4 112)\">\n",
       "<polygon fill=\"white\" stroke=\"none\" points=\"-4,4 -4,-112 188.59,-112 188.59,4 -4,4\"/>\n",
       "<!-- root -->\n",
       "<g id=\"node1\" class=\"node\">\n",
       "<title>root</title>\n",
       "<ellipse fill=\"none\" stroke=\"black\" cx=\"92.3\" cy=\"-90\" rx=\"27\" ry=\"18\"/>\n",
       "<text text-anchor=\"middle\" x=\"92.3\" y=\"-84.95\" font-family=\"Times,serif\" font-size=\"14.00\">root</text>\n",
       "</g>\n",
       "<!-- thread_0/model_op_1 -->\n",
       "<g id=\"node2\" class=\"node\">\n",
       "<title>thread_0/model_op_1</title>\n",
       "<ellipse fill=\"none\" stroke=\"black\" cx=\"92.3\" cy=\"-18\" rx=\"92.3\" ry=\"18\"/>\n",
       "<text text-anchor=\"middle\" x=\"92.3\" y=\"-12.95\" font-family=\"Times,serif\" font-size=\"14.00\">thread_0/model_op_1</text>\n",
       "</g>\n",
       "<!-- root&#45;&gt;thread_0/model_op_1 -->\n",
       "<g id=\"edge1\" class=\"edge\">\n",
       "<title>root&#45;&gt;thread_0/model_op_1</title>\n",
       "<path fill=\"none\" stroke=\"black\" d=\"M92.3,-71.7C92.3,-64.41 92.3,-55.73 92.3,-47.54\"/>\n",
       "<polygon fill=\"black\" stroke=\"black\" points=\"95.8,-47.62 92.3,-37.62 88.8,-47.62 95.8,-47.62\"/>\n",
       "</g>\n",
       "</g>\n",
       "</svg>\n"
      ],
      "text/plain": [
<<<<<<< HEAD
       "<graphviz.graphs.Digraph at 0x106fe08e0>"
=======
       "<graphviz.graphs.Digraph at 0x1061e8970>"
>>>>>>> 29e582af
      ]
     },
     "metadata": {},
     "output_type": "display_data"
    }
   ],
   "source": [
    "display(graph)"
   ]
  },
  {
   "cell_type": "code",
<<<<<<< HEAD
   "execution_count": 11,
=======
   "execution_count": 10,
>>>>>>> 29e582af
   "metadata": {},
   "outputs": [],
   "source": [
    "graph = Viz.to_digraph(output[1]['root'])"
   ]
  },
  {
   "cell_type": "code",
<<<<<<< HEAD
   "execution_count": 12,
=======
   "execution_count": 11,
>>>>>>> 29e582af
   "metadata": {},
   "outputs": [
    {
     "data": {
      "image/svg+xml": [
       "<?xml version=\"1.0\" encoding=\"UTF-8\" standalone=\"no\"?>\n",
       "<!DOCTYPE svg PUBLIC \"-//W3C//DTD SVG 1.1//EN\"\n",
       " \"http://www.w3.org/Graphics/SVG/1.1/DTD/svg11.dtd\">\n",
       "<!-- Generated by graphviz version 9.0.0 (20230911.1827)\n",
       " -->\n",
       "<!-- Pages: 1 -->\n",
       "<svg width=\"193pt\" height=\"116pt\"\n",
       " viewBox=\"0.00 0.00 192.59 116.00\" xmlns=\"http://www.w3.org/2000/svg\" xmlns:xlink=\"http://www.w3.org/1999/xlink\">\n",
       "<g id=\"graph0\" class=\"graph\" transform=\"scale(1 1) rotate(0) translate(4 112)\">\n",
       "<polygon fill=\"white\" stroke=\"none\" points=\"-4,4 -4,-112 188.59,-112 188.59,4 -4,4\"/>\n",
       "<!-- root -->\n",
       "<g id=\"node1\" class=\"node\">\n",
       "<title>root</title>\n",
       "<ellipse fill=\"none\" stroke=\"black\" cx=\"92.3\" cy=\"-90\" rx=\"27\" ry=\"18\"/>\n",
       "<text text-anchor=\"middle\" x=\"92.3\" y=\"-84.95\" font-family=\"Times,serif\" font-size=\"14.00\">root</text>\n",
       "</g>\n",
       "<!-- thread_0/model_op_2 -->\n",
       "<g id=\"node2\" class=\"node\">\n",
       "<title>thread_0/model_op_2</title>\n",
       "<ellipse fill=\"none\" stroke=\"black\" cx=\"92.3\" cy=\"-18\" rx=\"92.3\" ry=\"18\"/>\n",
       "<text text-anchor=\"middle\" x=\"92.3\" y=\"-12.95\" font-family=\"Times,serif\" font-size=\"14.00\">thread_0/model_op_2</text>\n",
       "</g>\n",
       "<!-- root&#45;&gt;thread_0/model_op_2 -->\n",
       "<g id=\"edge1\" class=\"edge\">\n",
       "<title>root&#45;&gt;thread_0/model_op_2</title>\n",
       "<path fill=\"none\" stroke=\"black\" d=\"M92.3,-71.7C92.3,-64.41 92.3,-55.73 92.3,-47.54\"/>\n",
       "<polygon fill=\"black\" stroke=\"black\" points=\"95.8,-47.62 92.3,-37.62 88.8,-47.62 95.8,-47.62\"/>\n",
       "</g>\n",
       "</g>\n",
       "</svg>\n"
      ],
      "text/plain": [
<<<<<<< HEAD
       "<graphviz.graphs.Digraph at 0x107a9d720>"
=======
       "<graphviz.graphs.Digraph at 0x1061e9210>"
>>>>>>> 29e582af
      ]
     },
     "metadata": {},
     "output_type": "display_data"
    }
   ],
   "source": [
    "display(graph)"
   ]
  }
 ],
 "metadata": {
  "kernelspec": {
   "display_name": "uniflow",
   "language": "python",
   "name": "python3"
  },
  "language_info": {
   "codemirror_mode": {
    "name": "ipython",
    "version": 3
   },
   "file_extension": ".py",
   "mimetype": "text/x-python",
   "name": "python",
   "nbconvert_exporter": "python",
   "pygments_lexer": "ipython3",
   "version": "3.10.13"
  }
 },
 "nbformat": 4,
 "nbformat_minor": 2
}<|MERGE_RESOLUTION|>--- conflicted
+++ resolved
@@ -93,15 +93,7 @@
     {
      "data": {
       "text/plain": [
-<<<<<<< HEAD
        "['BaseModelFlow', 'OpenAIModelFlow', 'HuggingFaceModelFlow', 'LMQGModelFlow']"
-=======
-       "['LinearFlow',\n",
-       " 'ModelFlow',\n",
-       " 'JsonModelFlow',\n",
-       " 'HuggingFaceModelFlow',\n",
-       " 'LMQGModelFlow']"
->>>>>>> 29e582af
       ]
      },
      "execution_count": 3,
@@ -138,13 +130,11 @@
    "metadata": {},
    "source": [
     "Next, for the given raw text strings `raw_context_input` above, we convert them to the `Context` class to be processed by `uniflow`."
-<<<<<<< HEAD
-=======
-   ]
-  },
-  {
-   "cell_type": "code",
-   "execution_count": null,
+   ]
+  },
+  {
+   "cell_type": "code",
+   "execution_count": 5,
    "metadata": {},
    "outputs": [],
    "source": [
@@ -161,28 +151,6 @@
    "source": [
     "### Use LLM to generate data\n",
     "In this example, we use the base `Config` defaults with the [OpenAIModelConfig](https://github.com/CambioML/uniflow/blob/main/uniflow/model/config.py#L17) to generate questions and answers."
->>>>>>> 29e582af
-   ]
-  },
-  {
-   "cell_type": "code",
-   "execution_count": 5,
-   "metadata": {},
-   "outputs": [],
-   "source": [
-    "\n",
-    "data = [\n",
-    "    Context(context=c)\n",
-    "    for c in raw_context_input\n",
-    "]"
-   ]
-  },
-  {
-   "cell_type": "markdown",
-   "metadata": {},
-   "source": [
-    "### Use LLM to generate data\n",
-    "In this example, we use the base `Config` defaults with the [OpenAIModelConfig](https://github.com/CambioML/uniflow/blob/main/uniflow/model/config.py#L17) to generate questions and answers."
    ]
   },
   {
@@ -204,22 +172,14 @@
   },
   {
    "cell_type": "code",
-<<<<<<< HEAD
    "execution_count": 7,
-=======
-   "execution_count": 6,
->>>>>>> 29e582af
    "metadata": {},
    "outputs": [
     {
      "name": "stderr",
      "output_type": "stream",
      "text": [
-<<<<<<< HEAD
       "100%|██████████| 2/2 [00:01<00:00,  1.25it/s]\n"
-=======
-      "100%|██████████| 2/2 [00:02<00:00,  1.04s/it]\n"
->>>>>>> 29e582af
      ]
     }
    ],
@@ -238,29 +198,17 @@
   },
   {
    "cell_type": "code",
-<<<<<<< HEAD
    "execution_count": 8,
-=======
-   "execution_count": 7,
->>>>>>> 29e582af
-   "metadata": {},
-   "outputs": [
-    {
-     "data": {
-      "text/plain": [
-<<<<<<< HEAD
+   "metadata": {},
+   "outputs": [
+    {
+     "data": {
+      "text/plain": [
        "{'response': ['question: What was the weather like on the sunny day?\\nanswer: sunny.'],\n",
        " 'error': 'No errors.'}"
       ]
      },
      "execution_count": 8,
-=======
-       "{'response': ['question: What was the weather like?\\nanswer: sunny.'],\n",
-       " 'error': 'No errors.'}"
-      ]
-     },
-     "execution_count": 7,
->>>>>>> 29e582af
      "metadata": {},
      "output_type": "execute_result"
     }
@@ -279,11 +227,7 @@
   },
   {
    "cell_type": "code",
-<<<<<<< HEAD
    "execution_count": 9,
-=======
-   "execution_count": 8,
->>>>>>> 29e582af
    "metadata": {},
    "outputs": [],
    "source": [
@@ -292,11 +236,7 @@
   },
   {
    "cell_type": "code",
-<<<<<<< HEAD
    "execution_count": 10,
-=======
-   "execution_count": 9,
->>>>>>> 29e582af
    "metadata": {},
    "outputs": [
     {
@@ -334,11 +274,7 @@
        "</svg>\n"
       ],
       "text/plain": [
-<<<<<<< HEAD
        "<graphviz.graphs.Digraph at 0x106fe08e0>"
-=======
-       "<graphviz.graphs.Digraph at 0x1061e8970>"
->>>>>>> 29e582af
       ]
      },
      "metadata": {},
@@ -351,11 +287,7 @@
   },
   {
    "cell_type": "code",
-<<<<<<< HEAD
    "execution_count": 11,
-=======
-   "execution_count": 10,
->>>>>>> 29e582af
    "metadata": {},
    "outputs": [],
    "source": [
@@ -364,11 +296,7 @@
   },
   {
    "cell_type": "code",
-<<<<<<< HEAD
    "execution_count": 12,
-=======
-   "execution_count": 11,
->>>>>>> 29e582af
    "metadata": {},
    "outputs": [
     {
@@ -406,11 +334,7 @@
        "</svg>\n"
       ],
       "text/plain": [
-<<<<<<< HEAD
        "<graphviz.graphs.Digraph at 0x107a9d720>"
-=======
-       "<graphviz.graphs.Digraph at 0x1061e9210>"
->>>>>>> 29e582af
       ]
      },
      "metadata": {},

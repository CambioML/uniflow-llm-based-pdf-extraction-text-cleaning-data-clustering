{
 "cells": [
  {
   "cell_type": "code",
   "execution_count": 8,
   "metadata": {},
   "outputs": [],
   "source": [
    "%reload_ext autoreload\n",
    "%autoreload 2\n",
    "\n",
    "import sys\n",
    "import pprint\n",
    "\n",
    "sys.path.append(\".\")\n",
    "sys.path.append(\"..\")\n",
    "sys.path.append(\"../..\")"
   ]
  },
  {
   "cell_type": "code",
   "execution_count": 9,
   "metadata": {},
   "outputs": [
    {
     "data": {
      "text/plain": [
       "{'extract': ['ExtractPDFFlow', 'ExtractTxtFlow'], 'transform': []}"
      ]
     },
     "execution_count": 9,
     "metadata": {},
     "output_type": "execute_result"
    }
   ],
   "source": [
    "from uniflow.flow.client import ExtractClient\n",
    "from uniflow.flow.config import ExtractTxtConfig\n",
    "from uniflow.viz import Viz\n",
    "from uniflow.flow.flow_factory import FlowFactory\n",
    "\n",
    "FlowFactory.list()"
   ]
  },
  {
   "cell_type": "code",
   "execution_count": 10,
   "metadata": {},
   "outputs": [],
   "source": [
    "data = [{\"filename\": \"./data/test.txt\"}]"
   ]
  },
  {
   "cell_type": "code",
   "execution_count": 13,
   "metadata": {},
   "outputs": [],
   "source": [
    "client = ExtractClient(ExtractTxtConfig())"
   ]
  },
  {
   "cell_type": "code",
   "execution_count": 14,
   "metadata": {},
   "outputs": [
    {
     "name": "stdout",
     "output_type": "stream",
     "text": [
      "Client running sync [{'filename': './data/test.txt'}]\n",
      "server running sync [{'filename': './data/test.txt'}]\n",
      "Running flow <uniflow.extract.flow.extract_txt_flow.ExtractTxtFlow object at 0x10e077760> {'filename': './data/test.txt'}\n"
     ]
    },
    {
     "name": "stderr",
     "output_type": "stream",
     "text": [
<<<<<<< HEAD
      "100%|██████████| 1/1 [00:00<00:00, 5210.32it/s]"
=======
      "100%|██████████| 1/1 [00:00<00:00, 9198.04it/s]"
>>>>>>> 9cba85c4
     ]
    },
    {
     "name": "stdout",
     "output_type": "stream",
     "text": [
      "[{'output': [{'text': [\"One of the most important things I didn't understand \"\n",
      "                       'about the world when I was a child is the degree to '\n",
      "                       'which the returns for performance are superlinear.',\n",
      "                       'Teachers and coaches implicitly told us the returns '\n",
      "                       'were linear. \"You get out,\" I heard a thousand times, '\n",
      "                       '\"what you put in.\" They meant well, but this is rarely '\n",
      "                       'true. If your product is only half as good as your '\n",
      "                       \"competitor's, you don't get half as many customers. \"\n",
      "                       'You get no customers, and you go out of business.',\n",
      "                       \"It's obviously true that the returns for performance \"\n",
      "                       'are superlinear in business. Some think this is a flaw '\n",
      "                       'of capitalism, and that if we changed the rules it '\n",
      "                       'would stop being true. But superlinear returns for '\n",
      "                       'performance are a feature of the world, not an '\n",
      "                       \"artifact of rules we've invented. We see the same \"\n",
      "                       'pattern in fame, power, military victories, knowledge, '\n",
      "                       'and even benefit to humanity. In all of these, the '\n",
      "                       'rich get richer.',\n",
      "                       \"You can't understand the world without understanding \"\n",
      "                       \"the concept of superlinear returns. And if you're \"\n",
      "                       'ambitious you definitely should, because this will be '\n",
      "                       'the wave you surf on.']}],\n",
<<<<<<< HEAD
      "  'root': <uniflow.node.node.Node object at 0x10e077ee0>}]\n"
=======
      "  'root': <uniflow.node.node.Node object at 0x117382920>}]\n"
>>>>>>> 9cba85c4
     ]
    },
    {
     "name": "stderr",
     "output_type": "stream",
     "text": [
      "\n"
     ]
    }
   ],
   "source": [
    "output = client.run(data)\n",
    "pprint.pprint(output)"
   ]
  },
  {
   "cell_type": "code",
   "execution_count": 15,
   "metadata": {},
   "outputs": [
    {
     "data": {
      "text/plain": [
       "[\"One of the most important things I didn't understand about the world when I was a child is the degree to which the returns for performance are superlinear.\",\n",
       " 'Teachers and coaches implicitly told us the returns were linear. \"You get out,\" I heard a thousand times, \"what you put in.\" They meant well, but this is rarely true. If your product is only half as good as your competitor\\'s, you don\\'t get half as many customers. You get no customers, and you go out of business.',\n",
       " \"It's obviously true that the returns for performance are superlinear in business. Some think this is a flaw of capitalism, and that if we changed the rules it would stop being true. But superlinear returns for performance are a feature of the world, not an artifact of rules we've invented. We see the same pattern in fame, power, military victories, knowledge, and even benefit to humanity. In all of these, the rich get richer.\",\n",
       " \"You can't understand the world without understanding the concept of superlinear returns. And if you're ambitious you definitely should, because this will be the wave you surf on.\"]"
      ]
     },
     "execution_count": 15,
     "metadata": {},
     "output_type": "execute_result"
    }
   ],
   "source": [
    "output[0]['output'][0]['text']"
   ]
  },
  {
   "cell_type": "code",
   "execution_count": 16,
   "metadata": {},
   "outputs": [],
   "source": [
    "graph = Viz.to_digraph(output[0][\"root\"])"
   ]
  },
  {
   "cell_type": "code",
   "execution_count": 17,
   "metadata": {},
   "outputs": [
    {
     "data": {
      "image/svg+xml": [
       "<?xml version=\"1.0\" encoding=\"UTF-8\" standalone=\"no\"?>\n",
       "<!DOCTYPE svg PUBLIC \"-//W3C//DTD SVG 1.1//EN\"\n",
       " \"http://www.w3.org/Graphics/SVG/1.1/DTD/svg11.dtd\">\n",
       "<!-- Generated by graphviz version 9.0.0 (20230911.1827)\n",
       " -->\n",
       "<!-- Pages: 1 -->\n",
       "<svg width=\"229pt\" height=\"188pt\"\n",
       " viewBox=\"0.00 0.00 229.44 188.00\" xmlns=\"http://www.w3.org/2000/svg\" xmlns:xlink=\"http://www.w3.org/1999/xlink\">\n",
       "<g id=\"graph0\" class=\"graph\" transform=\"scale(1 1) rotate(0) translate(4 184)\">\n",
       "<polygon fill=\"white\" stroke=\"none\" points=\"-4,4 -4,-184 225.44,-184 225.44,4 -4,4\"/>\n",
       "<!-- root -->\n",
       "<g id=\"node1\" class=\"node\">\n",
       "<title>root</title>\n",
       "<ellipse fill=\"none\" stroke=\"black\" cx=\"110.72\" cy=\"-162\" rx=\"27\" ry=\"18\"/>\n",
       "<text text-anchor=\"middle\" x=\"110.72\" y=\"-156.95\" font-family=\"Times,serif\" font-size=\"14.00\">root</text>\n",
       "</g>\n",
       "<!-- thread_0/extract_txt_op_1 -->\n",
       "<g id=\"node2\" class=\"node\">\n",
       "<title>thread_0/extract_txt_op_1</title>\n",
       "<ellipse fill=\"none\" stroke=\"black\" cx=\"110.72\" cy=\"-90\" rx=\"108.16\" ry=\"18\"/>\n",
       "<text text-anchor=\"middle\" x=\"110.72\" y=\"-84.95\" font-family=\"Times,serif\" font-size=\"14.00\">thread_0/extract_txt_op_1</text>\n",
       "</g>\n",
       "<!-- root&#45;&gt;thread_0/extract_txt_op_1 -->\n",
       "<g id=\"edge1\" class=\"edge\">\n",
       "<title>root&#45;&gt;thread_0/extract_txt_op_1</title>\n",
       "<path fill=\"none\" stroke=\"black\" d=\"M110.72,-143.7C110.72,-136.41 110.72,-127.73 110.72,-119.54\"/>\n",
       "<polygon fill=\"black\" stroke=\"black\" points=\"114.22,-119.62 110.72,-109.62 107.22,-119.62 114.22,-119.62\"/>\n",
       "</g>\n",
       "<!-- thread_0/process_txt_op_1 -->\n",
       "<g id=\"node3\" class=\"node\">\n",
       "<title>thread_0/process_txt_op_1</title>\n",
       "<ellipse fill=\"none\" stroke=\"black\" cx=\"110.72\" cy=\"-18\" rx=\"110.72\" ry=\"18\"/>\n",
       "<text text-anchor=\"middle\" x=\"110.72\" y=\"-12.95\" font-family=\"Times,serif\" font-size=\"14.00\">thread_0/process_txt_op_1</text>\n",
       "</g>\n",
       "<!-- thread_0/extract_txt_op_1&#45;&gt;thread_0/process_txt_op_1 -->\n",
       "<g id=\"edge2\" class=\"edge\">\n",
       "<title>thread_0/extract_txt_op_1&#45;&gt;thread_0/process_txt_op_1</title>\n",
       "<path fill=\"none\" stroke=\"black\" d=\"M110.72,-71.7C110.72,-64.41 110.72,-55.73 110.72,-47.54\"/>\n",
       "<polygon fill=\"black\" stroke=\"black\" points=\"114.22,-47.62 110.72,-37.62 107.22,-47.62 114.22,-47.62\"/>\n",
       "</g>\n",
       "</g>\n",
       "</svg>\n"
      ],
      "text/plain": [
<<<<<<< HEAD
       "<graphviz.graphs.Digraph at 0x1083676d0>"
=======
       "<graphviz.graphs.Digraph at 0x117320250>"
>>>>>>> 9cba85c4
      ]
     },
     "metadata": {},
     "output_type": "display_data"
    }
   ],
   "source": [
    "display(graph)"
   ]
  },
  {
   "cell_type": "code",
   "execution_count": null,
   "metadata": {},
   "outputs": [],
   "source": []
  }
 ],
 "metadata": {
  "kernelspec": {
   "display_name": "uniflow",
   "language": "python",
   "name": "python3"
  },
  "language_info": {
   "codemirror_mode": {
    "name": "ipython",
    "version": 3
   },
   "file_extension": ".py",
   "mimetype": "text/x-python",
   "name": "python",
   "nbconvert_exporter": "python",
   "pygments_lexer": "ipython3",
   "version": "3.10.13"
  }
 },
 "nbformat": 4,
 "nbformat_minor": 2
}<|MERGE_RESOLUTION|>--- conflicted
+++ resolved
@@ -78,11 +78,7 @@
      "name": "stderr",
      "output_type": "stream",
      "text": [
-<<<<<<< HEAD
-      "100%|██████████| 1/1 [00:00<00:00, 5210.32it/s]"
-=======
       "100%|██████████| 1/1 [00:00<00:00, 9198.04it/s]"
->>>>>>> 9cba85c4
      ]
     },
     {
@@ -111,11 +107,7 @@
       "                       \"the concept of superlinear returns. And if you're \"\n",
       "                       'ambitious you definitely should, because this will be '\n",
       "                       'the wave you surf on.']}],\n",
-<<<<<<< HEAD
-      "  'root': <uniflow.node.node.Node object at 0x10e077ee0>}]\n"
-=======
       "  'root': <uniflow.node.node.Node object at 0x117382920>}]\n"
->>>>>>> 9cba85c4
      ]
     },
     {
@@ -215,11 +207,7 @@
        "</svg>\n"
       ],
       "text/plain": [
-<<<<<<< HEAD
-       "<graphviz.graphs.Digraph at 0x1083676d0>"
-=======
        "<graphviz.graphs.Digraph at 0x117320250>"
->>>>>>> 9cba85c4
       ]
      },
      "metadata": {},
